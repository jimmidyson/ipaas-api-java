--- conflicted
+++ resolved
@@ -51,42 +51,21 @@
 import org.slf4j.Logger;
 import org.slf4j.LoggerFactory;
 
-<<<<<<< HEAD
-public class ActivateHandler implements StatusChangeHandlerProvider.StatusChangeHandler {
-=======
-import static io.syndesis.core.Tokens.TokenProvider.OPENSHIFT;
-
 public class ActivateHandler extends BaseHandler implements StatusChangeHandlerProvider.StatusChangeHandler {
->>>>>>> fcf3166d
-
     // Step used which should be performed only once per integration
     private static final String STEP_OPENSHIFT_BUILD  = "openshift-build";
     private static final String STEP_OPENSHIFT_RESOURCES = "openshift-setup";
 
     private final DataManager dataManager;
-<<<<<<< HEAD
-    private final OpenShiftService openShiftService;
-=======
-    private final GitHubService gitHubService;
->>>>>>> fcf3166d
     private final ProjectGenerator projectConverter;
     private final ControllersConfigurationProperties properties;
 
     private static final Logger LOG = LoggerFactory.getLogger(ActivateHandler.class);
 
     /* default */ ActivateHandler(DataManager dataManager, OpenShiftService openShiftService,
-<<<<<<< HEAD
                                   ProjectGenerator projectConverter, ControllersConfigurationProperties properties) {
+        super(openShiftService);
         this.dataManager = dataManager;
-        this.openShiftService = openShiftService;
-=======
-                                  GitHubService gitHubService, ProjectGenerator projectConverter, ControllersConfigurationProperties properties) {
-
-        super(openShiftService);
-
-        this.dataManager = dataManager;
-        this.gitHubService = gitHubService;
->>>>>>> fcf3166d
         this.projectConverter = projectConverter;
         this.properties = properties;
     }
@@ -118,7 +97,6 @@
 
         List<String> stepsPerformed = integration.getStepsDone().orElseGet(ArrayList::new);
         try {
-<<<<<<< HEAD
 
             DeploymentData deploymentData = DeploymentData.builder()
                 .addLabel(OpenShiftService.REVISION_ID_ANNOTATION, revision.getVersion().orElse(0).toString())
@@ -129,46 +107,16 @@
             String name = integration.getName();
 
             if (!stepsPerformed.contains(STEP_OPENSHIFT_RESOURCES)) {
-                openShiftService.create(name, deploymentData);
-=======
-            if (!stepsPerformed.contains(STEP_GITHUB)) {
-                User gitHubUser = getGitHubUser();
-                String githubUsername = gitHubUser.getLogin();
-                LOG.info("{} : Looked up GitHub user {}", getLabel(integration), githubUsername);
-                Map<String, byte[]> projectFiles = createProjectFiles(githubUsername, integration);
-                LOG.info("{} : Created project files", getLabel(integration));
-
-                gitCloneUrl = ensureGitHubSetup(integration, gitHubUser, openShiftService().getGitHubWebHookUrl(projectName, secret), projectFiles);
-                LOG.info("{} : Updated GitHub repo {}", getLabel(integration), gitCloneUrl);
-                stepsPerformed.add(STEP_GITHUB);
-            }
-
-             OpenShiftDeployment deployment = OpenShiftDeployment
-                    .builder()
-                    .name(integration.getName())
-                    .username(username)
-                    .revisionId(revision.getVersion().get())
-                    .replicas(1)
-                    .token(token)
-                    .gitRepository(Optional.ofNullable(gitCloneUrl))
-                    .webhookSecret(secret)
-                    .applicationProperties(applicationProperties)
-                    .build();
-
-            if (!stepsPerformed.contains(STEP_OPENSHIFT)) {
-                openShiftService().create(deployment);
->>>>>>> fcf3166d
-
+                openShiftService().create(name, deploymentData);
                 LOG.info("{} : Created OpenShift resources", getLabel(integration));
                 stepsPerformed.add(STEP_OPENSHIFT_RESOURCES);
             }
 
-<<<<<<< HEAD
             if (!stepsPerformed.contains(STEP_OPENSHIFT_BUILD)) {
                 Path runtimeDir = createProjectFiles(integration);
                 try {
                     LOG.info("{} : Created project files and starting build", getLabel(integration));
-                    openShiftService.build(name, runtimeDir);
+                    openShiftService().build(name, runtimeDir);
                 } finally {
                     PathUtils.deletePathRecursively(runtimeDir);
                 }
@@ -176,10 +124,7 @@
                 stepsPerformed.add(STEP_OPENSHIFT_RESOURCES);
             }
 
-            if (openShiftService.isScaled(name,1)) {
-=======
-            if (openShiftService().isScaled(deployment)) {
->>>>>>> fcf3166d
+            if (openShiftService().isScaled(name,1)) {
                 return new StatusUpdate(Integration.Status.Activated, stepsPerformed);
             }
         } catch (@SuppressWarnings("PMD.AvoidCatchingGenericException") Exception e) {
@@ -187,7 +132,6 @@
         }
         return new StatusUpdate(Integration.Status.Pending, stepsPerformed);
     }
-
 
     private static String propsToString(Properties data) {
         if (data == null) {
@@ -232,11 +176,7 @@
         Map<String, String> labels = new HashMap<>();
         labels.put(OpenShiftService.USERNAME_LABEL, Names.sanitize(username));
 
-<<<<<<< HEAD
-        return (int) openShiftService.getDeploymentsByLabel(labels)
-=======
-        return (int) openShiftService().getDeploymentsByLabel(new RequestConfigBuilder().withOauthToken(Tokens.fetchProviderTokenFromKeycloak(OPENSHIFT, token)).build(), labels)
->>>>>>> fcf3166d
+        return (int) openShiftService().getDeploymentsByLabel(labels)
             .stream()
             .filter(d -> !Names.sanitize(name).equals(d.getMetadata().getName())) //this is also called on updates (so we need to exclude)
             .filter(d -> d.getSpec().getReplicas() > 0)
@@ -245,11 +185,6 @@
 
     private Path createProjectFiles(Integration integration) {
         try {
-<<<<<<< HEAD
-=======
-            Map<String, Connector> connectorMap = fetchConnectorsMap(dataManager);
->>>>>>> fcf3166d
-
             GenerateProjectRequest request = new GenerateProjectRequest.Builder()
                 .integration(integration)
                 .connectors(fetchConnectorsMap())
@@ -260,26 +195,8 @@
         }
     }
 
-<<<<<<< HEAD
     private Map<String, Connector> fetchConnectorsMap() {
         return dataManager.fetchAll(Connector.class).getItems().stream().collect(Collectors.toMap(o -> o.getId().get(), o -> o));
-=======
-    private User getGitHubUser() {
-        try {
-            return gitHubService.getApiUser();
-        } catch (IOException e) {
-            throw SyndesisServerException.launderThrowable(e);
-        }
-    }
-
-    private String generateCommitMessage() {
-        // TODO Let's generate some nice message...
-        return "Updated";
-    }
-
-    private String createSecret() {
-        return UUID.randomUUID().toString();
->>>>>>> fcf3166d
     }
 
     /**
